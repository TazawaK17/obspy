--- conflicted
+++ resolved
@@ -1,7 +1,6 @@
 dev:
--  general:
+ -  general:
    * Added mock testing library.
-<<<<<<< HEAD
  - obspy.arclink:
    * user keyword is now required during client initialization
  - obspy.core:
@@ -67,11 +66,6 @@
  - obspy.seg2:
    * adding read support for SEG2 data format code 1 and 2
      (signed 16bit/32bit integer)
-=======
- - obspy.core:
-   * bugfix: Trace.simulate() now passes the SEED network, station, location,
-     and channel identifiers to evalresp.
->>>>>>> 4185f92d
  - obspy.signal:
    * adding cross correlation single-station similarity checking with
      master event templates to coincidence trigger
@@ -80,13 +74,12 @@
      McNamara and Buland 2004.
    * fix a bug when using evalresp with RESP files with very short epochs.
      see #631.
-<<<<<<< HEAD
    * for seisSim(seedresp={...})) for parameter "filename" instead of the
      path to a local file now also can be provided either a file-like
      object with RESP information or an obspy.xseed.Parser object
      (e.g. created reading a dataless SEED file).
    * seisSim(seedresp={...}): the seedresp dictionary now required network,
-	 station, location, and channel keys.
+     station, location, and channel keys.
  - obspy.mseed:
    * new kwarg arguments for reading mseed files: header_byteorder and
      verbose
@@ -98,10 +91,6 @@
  - scripts:
    * obspy-plot: new option "-o" to output plot to file instead of opening
      a window
-=======
-   * seisSim(seedresp={...}): the seedresp dictionary now requires network,
-     station, location, and channel keys.
->>>>>>> 4185f92d
 
 0.8.4
  - bugfixes to make ObsPy work with the latest Python 2.x and NumPy releases
