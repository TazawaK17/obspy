<<<<<<< HEAD
master:
 - General:
   * Requirements have been increased to reflect latest distributions:
     * Removed support for Python 2.6.
     * matplotlib >= 1.1.0 is now required.
     * numpy >= 1.6.1 is now required
     * scipy >= 0.9.0 is now required
   * Reorganized the submodule structure. We provide a deprecation path so the
     old imports will continue to work for one ObsPy version.
   * Consistent naming scheme across the code base. This results in some
     functions having different names. Most things that worked with ObsPy 0.10
     will continue to work with this version, but starting with the next
     version they will fail. Pay attention to the deprecation warnings.
   * Support for additional event data formats:
     - CMTSOLUTION files used by many waveform solvers.
 - obspy.clients.neries:
   * Removed the dedicated client. Data can still be accessed by using the FDSN
     client.
 - obspy.imaging:
   * Experimental support for Cartopy when plotting maps. Use the `method`
     argument to functions that plot maps to select between Basemap or Cartopy.
 - obspy.signal:
   * Switch to second-order sections for filters; backported from SciPy 0.16.0
     (see #1028)

releases:
=======
0.10.2: (doi: 10.5281/zenodo.17641)
>>>>>>> e0390485
 - obspy.core:
   * Fix catalog plot with events that have no origin depth or
     origin time (see #1021)
 - obspy.datamark:
   * Fix datawide=3 and datawide=0.5 block reading (see #1016)
 - obspy.earthworm:
   * Fix Python3 compatibility problem
 - obspy.imaging:
   * Fix flipped maps due to bug in Basemap
   * Fix handling of velocity reduction in section plots with degree offsets
     (see #1029)
   * Allow section plots over existing figures by not modifying existing lines
   * Don't prematurely close waveform figure if returning its handle
 - obspy.seedlink:
   * Fix Python3 compatibility for seedlink.easyseedlink
   * Basic seedlink client: Properly timeout requests with valid station
     selection but no data available in selected time window (see #1045)
 - obspy.signal:
   * Fix return data types/values of polarization routines (see #1026)
 - obspy.station:
   * Fix URL to FDSN StationXML schema in StationXML output (see #1023)

0.10.1: (doi: 10.5281/zenodo.16248)
 - minor changes for correct distribution of official release
   tar/zipball (see #993, #994)
 - one minor encoding-related bugfix in mopad script (see #992)

0.10.0: (doi: 10.5281/zenodo.16200)
 - Highlights:
   * Python3 support
   * anaconda support
   * New formats: AH, CNV, Kinemetrics EVT, NDK, NLLOC, PDAS, ZMAP
   * ObsPy licensed under LGPL v3.0 now as a whole.
 - General:
   * Support for Python 3.3 and 3.4 in addition to 2.6 and 2.7
   * ObsPy licensed under LGPL v3.0 now as a whole.
   * More generic processing history for most Stream and Trace methods.
   * Now requires NumPy >= 1.4.0
   * Now requires SciPy >= 0.7.2
   * Tested compatibility with most major Linux distributions still
     receiving updates.
   * The next major obspy release (0.11) will drop support for:
     * Python < 2.7
     * matplotlib < 1.1
     * numpy < 1.6
     * scipy < 0.10
 - obspy.ah
   * New submodule for reading the AH (Ad Hoc) waveform format
 - obspy.arclink:
   * add support for Poles and Zeros type "B" (Analog, Hz), see #899
 - obspy.core:
   * Preview waveform plot improved: interactive updating of ticks and
     ticklabels, correct ticklabels for sub-minute zoom level (#657)
   * fixed a problem with UTCDateTime with timestamps of far future
     dates (larger than 2038, often seen in StationXML end dates,
     see #805)
   * Support for basic custom namespace tags in QuakeML I/O (see #454)
   * `interpolate()` method for Stream/Trace objects.
   * Dictionary values added to an AttribDict will now be converted to an
     AttribDict.
   * Removed custom OrderedDict backport for Python 2.6. Now relies on the one
     provided by the future package.
   * Renamed 'type' argument to 'method' in the Trace.differentiate() method.
   * Renamed 'type' argument to 'method' in the Trace.integrate() method.
     Additionally, several broken alternate methods have been removed.
   * new plugins for NonLinLoc formats for readEvents() and
     Catalog/Event.write() (see obspy.nlloc and #900)
   * The wrap_long_string utility function is deprecated. Users may use the
     textwrap module which provides similar functionality.
   * new plugin for CNV event format (used by VELEST) for
     Catalog/Event.write() (see obspy.cnv and #905)
   * better customizable control during merging traces with sub-sample shift
     of sampling points (see #980)
 - obspy.cnv:
   * new plugin to write CNV event files (used by VELEST) from
     Catalog/Event objects. (see #905)
 - obspy.css:
   * Support for little-endian binary and ASCII files (see #881).
   * Support exporting Inventory objects to CSS relations.
 - obspy.fdsn:
   * WADL files are cached per Python process.
   * Bulk station downloading using POST requests.
   * Support for FDSNWS 1.1, e.g. the `matchtimeseries` parameter for the
     station service.
 - obspy.imaging:
   * Maintain beach ball aspect ratio through optional axes argument (see
     #734)
   * Refactored Catalog.plot() into helper routine
     obspy.imaging.maps.plot_basemap() (see #753).
   * The projections of Catalog.plot() have been modified slightly to provide
     equal-area projections:
     * The `"cyl"` projection is now named `"global"`. It is now the Mollweide
       projection.
     * The '"local"` projection now uses the Albers Equal Area projection.
 - obspy.kinemetrics
   * New submodule for reading the Kinemetrics EVT waveform format
 - obspy.mseed:
   * Support for reading and writing all encodings supported by libmseed.
   * proper error reporting while reading
   * `details=True` when reading will now write to
     `Trace.stats.mseed.blkt1001.timing_quality` instead of
     `Trace.stats.mseed.timing_quality`.
   * The timing quality will now also be written to a file if it is set.
   * Non-existing values when reading with `details=True` will now be set to
     `False` instead of `-1`.
   * New utility function `obspy.mseed.util.set_flags_in_fixed_header()`
     giving the ability to overwrite flags in the fixed header of existing
     MiniSEED files.
   * The sequence number of the first record of each Trace can now be
     specified when writing MiniSEED files.
   * `obspy-mseed-recordanalyzer`:
       - Bugfix: when specifying an out-of-bounds record number, information
         about the last record in the file was displayed (see #957). Now a
         proper error message is shown and the command line script exits
         with non-zero exit code.
       - Faster reading of a single record header
       - Added option "-a" to print information of all records
   * upgrade to libmseed 2.15
 - obspy.ndk:
   * New submodule able to read NDK files from the Global CMT project.
 - obspy.neries:
   * The whole module is deprecated and will be removed with the next major
     release. To access EMSC event data please use the obspy.fdsn client
     (use `Client(base_url='NERIES', ...)`), for access to ORFEUS waveform
     data please use the obspy.fdsn client (use
     `Client(base_url='ORFEUS', ...)`) and for travel times please use
     obspy.taup.
 - obspy.nlloc:
   * new plugins to write NonLinLoc Phase observations files from
     Catalog/Event objects and to read NonLinLoc Hypocenter-Phase file into
     Catalog/Event objects. (see #900)
 - obspy.pdas:
   * read support for PDAS waveform files
 - obspy.sac:
   * New `byteorder` option for writing sac files to disk.
   * Can now read/write from/to file-like objects like io.BytesIO and open
     files.
 - obspy.seedlink:
   * bugfix: INFO responses from the IRIS ringserver are now parsed
     correctly (see #807)
   * New submodule `easyseedlink` providing an easier way to create
     SeedLink clients
   * New `Client` class providing a basic seedlink client for individual
     requests of finite time windows (i.e. non-continuous programs)
   * Fix memory leak in `SLClient` (MiniSEED record leak in packet parser,
     see #918)
 - obspy.seisan:
   * bugfix the actual data were misaligned by one
 - obspy.seishub:
   * use specified timeout in all requests to server (see #786)
   * Helper method `Client.event.getEvents()` to fetch a `Catalog` object
     from a seishub server of version 1.4.0 or higher.
 - obspy.signal:
   * Increased performance of PPSD plotting.
   * Interpolating methods. Wrappers around routines from scipy and a custom
     `weighted average slopes` method from Wiggins 1976.
   * PPSD has new methods to extract mean and mode of the histogram by
     frequency (see #804)
   * PPSD: water level in instrument correction can now be specified by user
     on PPSD initialization
   * New polarization analysis methods: flinn, vidale, pm
 - obspy.station:
   * add plotting methods (response/bode, location maps) to
     Inventory/Station/Channel/Response objects (see #750)
   * add get_coordinates method to inventory and network objects (see #740)
   * read/write support for DataAvailability tags in StationXML files.
   * write support for SACPZ ASCII representation of channel responses.
 - obspy.taup:
   * Replaced Fortran implementation with much more powerful Python port of
	 Java TauP. This enabled us to drop all Fortran code, which simplifies
     releases and builds tremendously.
 - obspy.xseed:
   * add support for Poles and Zeros type "B" (Analog, Hz), see #899
 - obspy.zmap:
   * New module which adds ZMAP read/write support
 - scripts:
   * All scripts now require argparse instead of optparse.
   * All scripts now accept -V or --version to print version information.
   * obspy-dataless2xseed: -v and --version options are renamed to -x and
     --xml-version to not conflict with above option.
   * obspy-indexer: Options have been modified or amended slightly:
     * --data is a new alias to -d.
     * --db-uri is a new alias to -u.
     * --log is a new alias to -l.
     * --poll-interval is a new alias to -i.
     * --recent is a new alias to -r.
     * -a is a new alias to --all-files.
     * -f is a new alias to --force-reindex.
     * -H is a new alias to --host.
     * -p is a new alias to --port.
     * --check_duplicates is renamed to --check-duplicates.
     * --drop_database is renamed to --drop-database.
     * --mapping_file is renamed to --mapping-file.
     * --run_once is renamed to --run-once.
   * obspy-mopad: Options have been modified or amended slightly:
     * convert subcommand:
       * No changes.
     * decompose subcommand:
       * --input_system is renamed to --input-system.
       * --output_system is renamed to --output-system.
     * gmt subcommand:
       * --show_1fp is renamed to --show-1fp.
       * --show_isotropic_part is renamed to --show-isotropic-part.
     * plot subcommand:
       * --basis_vectors is renamed to --basis-vectors.
       * --full_sphere is renamed to --full-sphere.
       * --input_system is renamed to --input-system.
       * --lines_only is renamed to --lines-only.
       * --output_file is renamed to --output-file.
       * --pa_system is renamed to --pa-system.
       * --pressure_colour is renamed to --pressure-colour.
       * --show1fp is renamed to --show-1fp.
       * --show_isotropic_part is renamed to --show-isotropic-part.
       * --tension_colour is renamed to --tension-colour.
   * obspy-plot: --format option is accepted as an alias of -f.
   * obspy-print: Options have been modified or amended slightly:
     * --format is a new alias of -f.
     * --nomerge is renamed to --no-merge.
   * obspy-runtests: -a option is accepted as an alias of --all.
   * obspy-scan: Options have been modified or amended slightly:
     * --endtime is renamed to --end-time.
     * --event-times is renamed to --event-time. --event-time may be specified
       multiple times.
     * --ids is renamed to --id. --id may be specified multiple times.
     * --nox is renamed to --no-x.
     * --nogaps is renamed to --no-gaps.
     * --starttime is renamed to --start-time.

0.9.2: (doi: 10.5281/zenodo.10648)
 - general:
   * fix installation on CygWin (see #755)
 - obspy.core:
   * bugfix: Input/Output to/from QuakeML was missing Amplitude
     elements (see #763)
   * fixing very slow response removal for some magic bad values of npts
     (see #715)
   * extend remove_response for polynomial responses
     (thanks to Sebastien/bonaime, see #566)
 - obspy.datamark:
   * bugfix: channel code now correctly read (4 hex char)
   * bugfix: channels can have different sampling rate
   * improvement: datawide 0.5 (4 bits) encoding now supported
   * century of data can now be specified
 - obspy.fdsn:
   * time out errors get raised properly now. timeout can be specified at
     Client initialization now. (see #717)
   * for advanced users: endpoints of any particular service can now be
     specified explicitly (see #754)
   * new known FDSN providers: 'ORFEUS', 'GFZ', 'NERIES'
   * more robust WADL parser
   * the `attach_response=True` argument now uses a faster approach to
     download the station data
 - obspy.imaging:
   * Fixing waveform plotting.
 - obspy.sac:
   * SAC files with two digit year header field are now interpreted as
     "19xx", same as done by SAC (see #779)
 - obspy.seedlink:
   * bugfix: different instances of a SeedLink connection had a shared
     state (see #561)
   * multiple smaller bugfixes (see #777)
   * trailing null characters are now stripped from INFO responses (see #778)
 - obspy.seg2:
   * numbers are now also recognized as months
   * now filters non-printable chars from the header enabling it to read some
     more files
 - obspy.signal:
   * the TF misfits now correctly use logarithmic axes instead of scaling an
     image
 - obspy.station:
   * some bugfixes in the obspy.station object classes (see #710)
   * more robust writing of StationXML in case of missing elements
 - obspy.taup:
   * bugfix: avoid a bug that caused multiple calls to taup to result in
     spurious unexpected results (see #728)

0.9.0:
 -  general:
   * Added mock testing library.
 - obspy.arclink:
   * user keyword is now required during client initialization
 - obspy.core:
   * Stream/Trace.attach_response(): convenience method to attach response to
     traces from inventories.
   * new method Stream/Trace.remove_response() to remove instrument response
     from Response object attached to trace(s), e.g. after parsing a
     StationXML file. Similar to Stream/Trace.simulate(seedresp=...) for
     using a Parser object (from dataless or xseed) or RESP file, but less
     cluttered parameters and without the simulating a different instrument
     part.
   * Updated event classes to QuakeML 1.2 final.
   * Moved obspy.core.event.validate() to obspy.core.quakeml.validate()
   * The writeQuakeML() function, also accessible through
     Catalog.write(..., format="quakeml"), now has an optional keyword
     argument 'validate'. If True, the resulting QuakeML file will be
     validated against the QuakeML schema before being written. An
     AssertionError will be raised in case the validation fails.
   * validation of QuakeML against official schema working now
   * renamed obspy.core.util.types into obspy.core.util.obspy_types (#595)
   * new parameter replace for Enums which allows definition of replaceable
     keywords (fixes #531)
   * Trace.split() will return a stream object containing traces with unmasked
     arrays
   * trim(pad=True, fill_value=xxx) will return a NumPy ndarray as stated in
     the API documentation (#540)
   * read() supports now tar und zip archives and variants (tar.gz, tar.bz2)
   * new options for Stream/Trace.taper() to control the length of the
     tapering for all windowing functions and perform one-sided tapering
   * Many Stream and Trace methods are now chainable, e.g. st.taper().plot()
   * when using Stream/Trace.simulate(seedresp={...})) parameter "date" can
     now be omitted, start time of each trace is used for response lookup then
   * when using Stream/Trace.simulate(seedresp={...})) for parameter
     "filename" instead of the path to a local file now also can be provided
     either a file-like object with RESP information or an obspy.xseed.Parser
     object (e.g. created reading a dataless SEED file).
   * fix Stream.select() when using values like "" or 0, e.g.
     Stream.select(location="") or when filtering by component with a channel
     code less than 3 characters long (now these traces will be omitted from
     the result when filtering by component).
   * fix a bug when merging valid data into a masked trace (see #638)
   * event.ResourceIdentifier objects are now initialized with a QuakeML
     conform string by default, i.e. if no custom prefix is provided during
     initialization.
   * event.ResourceIdentifier.resource_id attribute was renamed to
     event.ResourceIdentifier.id
   * event.ResourceIdentifier now was has a method regenerate_uuid() that
     allows the random hash part to be regenerated for resource identifiers
     with no fixed id string (can be useful to generate a new hash if the
     referred object changes).
   * added a new test that asserts that the whole codebase is valid according
     to the flake8 tool.
   * inverse filtering of catalogs.
   * bugfix: Trace.simulate() now passes the SEED network, station, location,
     and channel identifiers to evalresp.
   * added command line script "obspy-print" to print information on local
     waveform files
   * check if ndim == 1 when setting Trace.data and raise if necessary,
     see #695
   * change waveform_id parameter in obspy.core.event.FocalMechanism to list
     of WaveformStreamID as specified in QuakeML docs (#633)
 - obspy.css:
   * new module for CSS (Center for Seismic Studies) format
   * currently read support for waveform data
 - obspy.db:
   * obspy-indexer script uses from now on hash symbols (#) instead
     of pipe (|) for features because pipe has a special meaning on
     most operating systems
 - obspy.fdsn:
   * new client module to access servers based on the FDSN web service
     definition (http://www.fdsn.org/webservices/)
 - obspy.gse2:
   * read/write STA2 header line which is officialy mandatory but in pratice
     often not used
 - obspy.imaging:
   * more options to customize day plots
   * dayplot now plots matching picks (station, network, location) if a list
     of event objects is provided using the `events` kwarg.
   * obspy-scan: new option --print-gaps
   * added plotting of record sections
   * automatic merging can be disabled for obspy-plot
 - obspy.pde:
   * new module for reading NEIC PDE bulletin files into an obspy catalog
     object. Only the "mchedr" format (file format revision of February 24,
     2004) is supported.
 - obspy.realtime:
   * two new processing plugins (offset, kurtosis)
 - obspy.seg2:
   * adding read support for SEG2 data format code 1 and 2
     (signed 16bit/32bit integer)
 - obspy.segy:
   * fix a bug in plotting (see #689)
   * Removed the SEG Y benchmark plots. Now part of obspy/apps.
 - obspy.signal:
   * adding cross correlation single-station similarity checking with
     master event templates to coincidence trigger
   * new function for rotating arbitrarily oriented components to vertical,
     north, and east.
   * add PPSD support for segments of arbitrary length
   * default bin width of PPSD is changed to 1dB. This is the value used by
     McNamara and Buland 2004.
   * fix a bug when using evalresp with RESP files with very short epochs.
     see #631.
   * for seisSim(seedresp={...})) for parameter "filename" instead of the
     path to a local file now also can be provided either a file-like
     object with RESP information or an obspy.xseed.Parser object
     (e.g. created reading a dataless SEED file).
   * seisSim(seedresp={...}): the seedresp dictionary now requires network,
     station, location, and channel keys.
   * removed deprecated psd module - use spectral_estimation module instead
   * removed deprecated sonic function - use array_processing function instead
   * corrected function signature of c_sac_taper
 - obspy.station:
   * adding support for FDSN StationXML
 - obspy.mseed:
   * new kwarg arguments for reading mseed files: header_byteorder and
     verbose
   * libmseed v2.12
 - obspy.neic:
   * new module to access data from CWB QueryServer run at the National
     Earthquake Information Center (NEIC) in Golden, CO USA.
 - obspy.y:
   * adding read support for Nanometrics Y file format
 - scripts:
   * obspy-plot: new option "-o" to output plot to file instead of opening
     a window

0.8.4
 - bugfixes to make ObsPy work with the latest Python 2.x and NumPy releases
 - critical bugfixes for the waveform plotting and the xml wrapper
 - bugfix so that copy.deepcopy() works with the obspy.core.stream.Stream
   class
 - fixing some imports

0.8.3:
 - circumventing an issue in the current libmseed release that can lead to
   some float values being read in wrongly

0.8.2:
 - fixing a bug in plotting methods of Trace and Stream
 - stream/trace.plot(type="dayplot") can display event information now

0.8.1:
 - fixing a bug parsing QuakeML from a StringIO object using xml and
   autodetection

0.8.0:
 - version numbering: one single, common version number for ObsPy now.
   Use "import obspy; print obspy.__version__"
 - discontinuing Python 2.5 support
 - most important classes/functions can be imported like "from obspy import
   ...", currently: read, Trace, Stream, UTCDateTime and readEvents
 - obspy.arclink:
   * refactored attributes in getPAZ to stick better with the SEED standard
 - obspy.core:
   * fixing preview generation for sampling rates containing floats
   * fixing deprecated_keywords decorator for the case of removed keywords
   * fixing SLIST and TSPAIR reading/writing of empty traces or traces
     containing only one or two data points
   * adding taper() method to Trace/Stream using cosTaper of ObsPy and also
     all scipy windowing functions
   * adding cutout() method to Stream
   * removed all deprecated UTCDateTime methods
   * adding a class and script to determine flinn-engdahl regions for given
     longitude and latitude
   * adding rotate() method to Stream wrapping rotate functions in
     obspy.signal
 - obspy.imaging:
   * obspy-scan: adding options to control start/endtime and channels, adding
     options to not plot gaps and reducing file size for plots considerably.
 - obspy.iris:
   * many services have been discontinued on the server side. Use obspy.fdsn
     instead for discontinued services.
   * still existing services now are distinguished by a major version of the
     particular service (like obspy.fdsn).
 - obspy.mseed:
   * Bugfix writing traces containing one or two samples only
   * writeMSEED emits an UserWarning while writing an empty trace
 - obspy.sac:
   * fixing SAC and SACXY reading/writing of empty traces or traces containing
     only one or two data points
   * new debug_headers flag for reading SAC files in order to extract all
     header variables (issue #390)
 - obspy.segy:
   * unpack SEGYTrace.data on-the-fly patch contributed Nathaniel Miller
   * fixing a bug related to negative values in trace header
 - obspy.seishub:
   * adding kwarg to control number of retries for failing requests
   * adding obspy.xseed as dependency (in setup.py and debian/control)
   * changing obspy.client.station.getPAZ() call syntax to use seed_id
     (args/kwargs)
   * adding local caching of requests for PAZ and coordinates to avoid
     repeated requests to server
 - obspy.sh:
   * file extension 'QBN' not added twice anymore if data_directory was set
   * fixing SH_ASC and Q reading/writing of empty traces or traces containing
     only one or two data points
 - obspy.signal:
   * module psd has been refactored to spectral_estimation
   * adding function for cross correlation pick correction
   * removing pitsa-compatibility in response function calculation
     (no complex conjugate)
   * preventing a possible duplicated overall sensitivity removal in seisSim
     when using the option seedresp
   * adding optimized C-code for classic STALTA. Runs approximately, 1000x
     faster than pure python code. It has now the same order of speed as the
     recursive STALTA
   * new CAPON method for array_analysis / array_processing
   * sonic was renamed to array_processing, sonic is now deprecated
 - obspy.xseed:
   * fixed a bug with Dataless to XSEED conversion using split_stations=True
   * fixed a bug affecting getPAZ() and getCoordinates() when selecting
     specific channels from complex dataless files
     (see: https://github.com/obspy/obspy/issues/412)
   * added getInventory() method to the Parser object. Returns a dictionary
     about the contents of the Parser object. This is also integrated in the
     string representation and makes it more informative.
   * allow parsing of oversized VariableString from SEED, but warn and cut
     string to max_length at writing SEED (#701)
 - obspy.mseed:
   * adding experimental details option, which extracts timing quality and
     info on the calibration

0.7.1:
 - obspy.arclink:
   * proper DeprecationWarning for deprecated keywords for
     Client.getWaveform()
 - obspy.core:
   * fixing negative azimuths returned by gps2DistAzimuth [#375]

0.7.0:
 - obspy.arclink:
   * requesting time spans (using 'starttime' and 'endtime' keywords) are
     deprecated in Client.getPAZ() and Client.getMetadata() - use 'time'
     instead
   * output format has changed for Client.getPAZ(..., time=dt)
   * 'getCoordinates' and 'getPAZ' keywords are deprecated in
     Client.getWaveform() - use 'metadata' instead
   * Client.getWaveform(..., metadata=True) will return both keywords as well
     as PAZ - inventory request is done only once per request -> huge
     performance improvement compared to previous implementation
   * traces requested via Client.getWaveform(..., metadata=True) covering
     multiple instrumentations will be split and the correct PAZ are appended
 - obspy.core:
   * new Catalog/Event classes
   * read/write support for QuakeML files
   * new resample method for Trace and Stream object
   * Trace.__mod__ (splits Trace into Stream containing traces with num
     samples)
   * Trace.__div__ (splits Trace into Stream containing num traces)
   * implementation of __mul__ method for Trace and Stream objects
   * new formatSeedLink method for UTCDateTime object
   * new split method for transforming streams containing masked arrays into
     contiguous traces
   * new util.xmlwrapper module for uniform API for Python's default xml and
     lxml
   * new obspy.core.util.types.Enum class
   * refactored obspy.core.util.ordereddict into obspy.core.util.types
   * refactored kilometer2degrees and locations2degrees from obspy.taup into
     obspy.core.util.geodetics
   * adding 'equal_scale' option to plot() method
   * removing __hash__ fixture for Stream and Trace
   * stream.select works now case insensitive
   * support for initialization of UTCDateTime from numpy.string_ types
   * new dtype parameter on read method allows converting data into given
     dtype
   * AttribDict may now be initialized with (key, value) kwarg pairs, e.g.
     AttribDict(a=1, b=2).
    * changed many setter/getter in UTCDateTime to private methods, e.g.
      _getDate
   * added UTCDateTime.DEFAULT_PRECISION
   * import of an unsupported waveform will result into a TypeError [#338]
   * added compatibility methods for AttribDict and UTCDateTime
   * retaining trace order in stream while merging
   * deprecated_keywords decorator may warn and ignore keywords by setting the
     keyword mapping to None
 - obspy.db:
   * added client for a database created by obspy.db
   * adapting to changes in obspy.core.util.base version 0.6.0 and above
 - obspy.gse2:
   * bugfix for buffer overflow in test_readDos
   * bugfix checksum calculation of GSE2/GSE1
 - obspy.imaging:
   * Trace.label/Stream.label can be used to overwrite default labels
   * better support for huge/tiny y-ticks and plots containing multiple traces
   * adding 'equal_scale' option to plot() method
   * Limited localization support and the time axis(es) can be swapped.
   * traces with same id but different processing steps will not be merged
     anymore using the plot() method
   * accept a list of two values for width of beachballs (using Ellipse patch)
 - obspy.iris:
   * added low-level interface for IRIS timeseries WS
   * added low-level interface for IRIS traveltime WS
   * new Client.getEvents method able to return a ObsPy catalog object
 - obspy.mseed:
   * changing license to LGPL (same as libmseed)
   * libmseed 2.7 (fixes sampling rates above 32,767 Hz)
   * adding read/write support for very large and very small sampling rates
     using blockette 100 in MiniSEED
   * new obspy-mseed-recordanalyzer script for analyzing SEED files via
     console
   * new obspy.mseed.util.shiftTimeOfFile() function for shifting
     the time of all records without interfering with the rest of the file.
 - obspy.neries:
   * new format 'catalog' for getEvents, getEventDetail and getLatestEvents
     methods - deprecating old format defaults
 - obspy.sac:
   * bugfix for SAC files containing null terminated strings
 - obspy.seg2:
   * bugfix in parsing starttime from seg2 header
 - obspy.signal:
   * adding toolbox to calculate Time-Frequency Misfits
   * fixed bug in calculation of time derivatives
   * fixing a misleading entry point for trigger, adding a missing one
   * adding coincidence triggering routine
 - obspy.taup:
   * deprecated kilometer2degrees and locations2degrees - one can find those
     methods on obspy.core.util now
 - obspy.xseed:
   * fixed a bug with exactly one pole or one zero in response information

0.1.0:
 - obspy.datamark:
   * read support
 - obspy.realtime:
   * initial release<|MERGE_RESOLUTION|>--- conflicted
+++ resolved
@@ -1,4 +1,3 @@
-<<<<<<< HEAD
 master:
  - General:
    * Requirements have been increased to reflect latest distributions:
@@ -24,10 +23,7 @@
    * Switch to second-order sections for filters; backported from SciPy 0.16.0
      (see #1028)
 
-releases:
-=======
 0.10.2: (doi: 10.5281/zenodo.17641)
->>>>>>> e0390485
  - obspy.core:
    * Fix catalog plot with events that have no origin depth or
      origin time (see #1021)
